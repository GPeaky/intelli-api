use crate::{
    dtos::{
<<<<<<< HEAD
        AuthResponse, EmailUser, FingerprintQuery, ForgotPasswordDto, LoginUserDto,
        RefreshResponse, RefreshTokenQuery, RegisterUserDto, ResetPasswordDto, ResetPasswordQuery,
        TokenType,
=======
        AuthResponse, EmailUser, ForgotPasswordDto, LoginUserDto, RefreshResponse, RegisterUserDto,
        ResetPassword, ResetPasswordDto, ResetPasswordQuery, TokenType, VerifyEmail,
>>>>>>> 6365837c
    },
    entity::UserExtension,
    error::{AppResult, CommonError, TokenError, UserError},
    repositories::UserRepositoryTrait,
    services::{TokenServiceTrait, UserServiceTrait},
    states::AuthState,
};
use axum::{
    extract::{Form, Query, State},
    http::StatusCode,
    response::{IntoResponse, Response},
    Extension, Json,
};
use garde::Validate;

#[inline(always)]
pub(crate) async fn register(
    State(state): State<AuthState>,
    Form(form): Form<RegisterUserDto>,
) -> AppResult<Response> {
    if form.validate(&()).is_err() {
        return Err(CommonError::FormValidationFailed)?;
    }

    let user_id = state.user_service.new_user(&form).await?;

    let token = state
        .token_service
        .generate_token(user_id, TokenType::Email)
        .await?;

    let template = VerifyEmail {
        verification_link: &format!(
            "https://intellitelemetry.live/auth/verify-email?token={}",
            token
        ),
    };

    state
        .email_service
        .send_mail(&(&form).into(), "Verify Email", template)
        .await
        .map_err(|_| UserError::MailError)?;

    Ok(StatusCode::CREATED.into_response())
}

#[inline(always)]
pub(crate) async fn login(
    State(state): State<AuthState>,
    Query(query): Query<FingerprintQuery>,
    Form(form): Form<LoginUserDto>,
) -> AppResult<Json<AuthResponse>> {
    if form.validate(&()).is_err() {
        return Err(CommonError::FormValidationFailed)?;
    }

    let Some(user) = state.user_repository.find_by_email(&form.email).await? else {
        return Err(UserError::NotFound)?;
    };

    if !user.active {
        return Err(UserError::NotVerified)?;
    }

    if !state
        .user_repository
        .validate_password(&form.password, &user.password.unwrap())
    {
        return Err(UserError::InvalidCredentials)?;
    }

    let access_token_future = state
        .token_service
        .generate_token(user.id, TokenType::Bearer);

    let refresh_token_future = state
        .token_service
        .generate_refresh_token(&user.id, &query.fingerprint);

    let (access_token, refresh_token) =
        tokio::try_join!(access_token_future, refresh_token_future)?;

    Ok(Json(AuthResponse {
        access_token,
        refresh_token,
    }))
}

#[inline(always)]
pub(crate) async fn refresh_token(
    State(state): State<AuthState>,
    Query(query): Query<RefreshTokenQuery>,
) -> AppResult<Json<RefreshResponse>> {
    let new_token = state
        .token_service
        .refresh_access_token(&query.refresh_token, &query.fingerprint)
        .await?;

    Ok(Json(RefreshResponse {
        access_token: new_token,
    }))
}

#[inline(always)]
pub(crate) async fn logout(
    State(state): State<AuthState>,
    Extension(user): Extension<UserExtension>,
    Query(query): Query<FingerprintQuery>,
) -> AppResult<Response> {
    state
        .token_service
        .remove_refresh_token(&user.id, &query.fingerprint)
        .await?;

    Ok(StatusCode::OK.into_response())
}

// TODO: Save the token in the database
#[inline(always)]
pub(crate) async fn forgot_password(
    State(state): State<AuthState>,
    Form(form): Form<ForgotPasswordDto>,
) -> AppResult<Response> {
    if form.validate(&()).is_err() {
        return Err(CommonError::FormValidationFailed)?;
    }

    let Some(user) = state.user_repository.find_by_email(&form.email).await? else {
        return Err(UserError::NotFound)?;
    };

    let token = state
        .token_service
        .generate_token(user.id, TokenType::ResetPassword)
        .await?;

    let template = ResetPassword {
        reset_password_link: &format!(
            "https://intellitelemetry.live/auth/reset-password?token={}",
            token
        ),
    };

    state
        .email_service
        .send_mail(
            &EmailUser {
                username: &user.username,
                email: &user.email,
            },
            "Reset Password",
            template,
        )
        .await
        .map_err(|_| UserError::MailError)?;

    Ok(StatusCode::OK.into_response())
}

#[inline(always)]
pub async fn reset_password(
    Query(query): Query<ResetPasswordQuery>,
    State(state): State<AuthState>,
    Form(form): Form<ResetPasswordDto>,
) -> AppResult<Response> {
    if form.validate(&()).is_err() {
        return Err(CommonError::FormValidationFailed)?;
    }

    let token_data = state.token_service.validate(&query.token)?;

    if token_data.claims.token_type.ne(&TokenType::ResetPassword) {
        Err(TokenError::InvalidTokenType)?
    }

    // TODO: Check if token is on the db and search user by id and change password
    Ok(StatusCode::OK.into_response())
}<|MERGE_RESOLUTION|>--- conflicted
+++ resolved
@@ -1,13 +1,8 @@
 use crate::{
     dtos::{
-<<<<<<< HEAD
         AuthResponse, EmailUser, FingerprintQuery, ForgotPasswordDto, LoginUserDto,
         RefreshResponse, RefreshTokenQuery, RegisterUserDto, ResetPasswordDto, ResetPasswordQuery,
         TokenType,
-=======
-        AuthResponse, EmailUser, ForgotPasswordDto, LoginUserDto, RefreshResponse, RegisterUserDto,
-        ResetPassword, ResetPasswordDto, ResetPasswordQuery, TokenType, VerifyEmail,
->>>>>>> 6365837c
     },
     entity::UserExtension,
     error::{AppResult, CommonError, TokenError, UserError},
